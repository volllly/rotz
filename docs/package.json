{
  "name": "docs",
  "version": "0.0.0",
  "private": true,
  "scripts": {
    "docusaurus": "docusaurus",
    "start": "set NODE_ENV=development&& docusaurus start",
    "build": "docusaurus build",
    "swizzle": "docusaurus swizzle",
    "deploy": "docusaurus deploy",
    "clear": "docusaurus clear",
    "serve": "docusaurus serve",
    "write-translations": "docusaurus write-translations",
    "write-heading-ids": "docusaurus write-heading-ids",
    "typecheck": "tsc"
  },
  "dependencies": {
    "@docusaurus/core": "2.4.3",
    "@docusaurus/preset-classic": "2.4.3",
    "@easyops-cn/docusaurus-search-local": "0.35.0",
    "@ltd/j-toml": "1.38.0",
    "@mdx-js/react": "1.6.22",
    "clsx": "2.0.0",
    "prism-react-renderer": "1.3.5",
    "react": "17.0.2",
    "react-dom": "17.0.2",
    "yaml": "2.3.2"
  },
  "devDependencies": {
<<<<<<< HEAD
    "@docusaurus/module-type-aliases": "2.4.3",
    "@tsconfig/docusaurus": "2.0.0",
=======
    "@docusaurus/module-type-aliases": "2.4.1",
    "@tsconfig/docusaurus": "2.0.2",
>>>>>>> 5c1335f2
    "typescript": "5.2.2"
  },
  "browserslist": {
    "production": [
      ">0.5%",
      "not dead",
      "not op_mini all"
    ],
    "development": [
      "last 1 chrome version",
      "last 1 firefox version",
      "last 1 safari version"
    ]
  }
}<|MERGE_RESOLUTION|>--- conflicted
+++ resolved
@@ -27,13 +27,8 @@
     "yaml": "2.3.2"
   },
   "devDependencies": {
-<<<<<<< HEAD
     "@docusaurus/module-type-aliases": "2.4.3",
-    "@tsconfig/docusaurus": "2.0.0",
-=======
-    "@docusaurus/module-type-aliases": "2.4.1",
     "@tsconfig/docusaurus": "2.0.2",
->>>>>>> 5c1335f2
     "typescript": "5.2.2"
   },
   "browserslist": {
