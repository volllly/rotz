{
  "name": "docs",
  "version": "0.0.0",
  "private": true,
  "scripts": {
    "docusaurus": "docusaurus",
    "start": "set NODE_ENV=development&& docusaurus start",
    "build": "docusaurus build",
    "swizzle": "docusaurus swizzle",
    "deploy": "docusaurus deploy",
    "clear": "docusaurus clear",
    "serve": "docusaurus serve",
    "write-translations": "docusaurus write-translations",
    "write-heading-ids": "docusaurus write-heading-ids",
    "typecheck": "tsc"
  },
  "dependencies": {
<<<<<<< HEAD
    "@docusaurus/core": "2.4.3",
    "@docusaurus/preset-classic": "2.4.3",
    "@easyops-cn/docusaurus-search-local": "0.35.0",
=======
    "@docusaurus/core": "2.4.1",
    "@docusaurus/preset-classic": "2.4.1",
    "@easyops-cn/docusaurus-search-local": "0.38.1",
>>>>>>> afba4fcc
    "@ltd/j-toml": "1.38.0",
    "@mdx-js/react": "3.0.0",
    "clsx": "2.0.0",
    "prism-react-renderer": "1.3.5",
    "react": "17.0.2",
    "react-dom": "17.0.2",
    "yaml": "2.3.4"
  },
  "devDependencies": {
    "@docusaurus/module-type-aliases": "2.4.3",
    "@tsconfig/docusaurus": "2.0.2",
    "typescript": "5.3.2"
  },
  "browserslist": {
    "production": [
      ">0.5%",
      "not dead",
      "not op_mini all"
    ],
    "development": [
      "last 1 chrome version",
      "last 1 firefox version",
      "last 1 safari version"
    ]
  }
}<|MERGE_RESOLUTION|>--- conflicted
+++ resolved
@@ -15,15 +15,9 @@
     "typecheck": "tsc"
   },
   "dependencies": {
-<<<<<<< HEAD
     "@docusaurus/core": "2.4.3",
     "@docusaurus/preset-classic": "2.4.3",
-    "@easyops-cn/docusaurus-search-local": "0.35.0",
-=======
-    "@docusaurus/core": "2.4.1",
-    "@docusaurus/preset-classic": "2.4.1",
     "@easyops-cn/docusaurus-search-local": "0.38.1",
->>>>>>> afba4fcc
     "@ltd/j-toml": "1.38.0",
     "@mdx-js/react": "3.0.0",
     "clsx": "2.0.0",
