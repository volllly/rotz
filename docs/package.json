--- conflicted
+++ resolved
@@ -27,15 +27,9 @@
     "yaml": "2.3.4"
   },
   "devDependencies": {
-<<<<<<< HEAD
     "@docusaurus/module-type-aliases": "2.4.3",
     "@tsconfig/docusaurus": "2.0.2",
-    "typescript": "5.2.2"
-=======
-    "@docusaurus/module-type-aliases": "2.4.1",
-    "@tsconfig/docusaurus": "2.0.0",
     "typescript": "5.3.2"
->>>>>>> 316cb198
   },
   "browserslist": {
     "production": [
