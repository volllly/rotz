[package]
name = "rotz"
version = "0.9.1"
edition = "2021"
authors = ["Paul Volavsek <paul.volavsek@gmail.com>"]
license = "MIT"
description = "Fully cross platform dotfile manager written in rust."
repository = "https://github.com/volllly/rotz"
readme = "./README.md"
documentation = "https://docs.rs/rotz/"
keywords = ["dotfiles", "dotfiles-manager", "dotfile-manager", "cross-platform"]
categories = ["command-line-utilities"]

[features]

default = ["yaml"]

yaml = ["serde_yaml", "figment/yaml"]
toml = ["serde_toml", "figment/toml"]
json = ["serde_json", "figment/json"]

all-formats = ["yaml", "toml", "json"]

profiling = ["tracing", "tracing-tracy"]

[dependencies]
clap = { version = "4.0.18", features = ["derive", "color"] }
serde_yaml = { version = "0.9.14", optional = true }
serde_toml = { package = "toml", version = "0.5.9", optional = true }
serde_json = { version = "1.0.87", optional = true }
figment = { version = "0.10.8", default-features = false, features = ["env"] }
directories = "4.0.1"
once_cell = "1.16.0"
derive_more = "0.99.17"
serde = { version = "1.0.147", features = ["derive"] }
crossterm = "0.25.0"
itertools = "0.10.5"
thiserror = "1.0.37"
baker = "0.2.0"
miette = { version = "5.4.1", features = ["fancy"] }
indexmap = "1.9.1"
handlebars = "4.3.5"
handlebars_misc_helpers = { version = "0.12.1", default-features = false, features = [
  "string",
  "http_attohttpc",
  "json",
] }
shellwords = "1.1.0"
path-absolutize = "3.0.14"
walkdir = "2.3.2"
wax = { version = "0.5.0", features = ["miette"] }
whoami = "1.2.3"
path-slash = "0.2.1"
velcro = "0.5.3"
tap = "1.0.1"
<<<<<<< HEAD
tracing = { version = "0.1.37", optional = true }
tracing-tracy = { version = "0.10.0", optional = true }
=======
tracing = "0.1.37"
tracing-tracy = { version = "0.10.1", optional = true }
>>>>>>> a5d341e1
tracing-subscriber = { version = "0.3.16", optional = true }
rayon = "1.5.3"

[target.'cfg(windows)'.dependencies]
junction = "0.2.0"

[target.x86_64-unknown-linux-musl.dependencies]
openssl-sys = { version = "0.9.77", features = ["vendored"] }

[target.i686-unknown-linux-musl.dependencies]
openssl-sys = { version = "0.9.77", features = ["vendored"] }

[dev-dependencies]
fake = { version = "2.5.0", features = ["derive"] }
rand = "0.8.5"
rstest = "0.15.0"
speculoos = "0.10.0"


[package.metadata.cross.build]
pre-build = [
  "dpkg --add-architecture $CROSS_DEB_ARCH",
  "apt-get update && apt-get --assume-yes install libssl-dev:$CROSS_DEB_ARCH",
]

[package.metadata.cross.target.x86_64-unknown-linux-musl]
pre-build = []

[package.metadata.cross.target.i686-unknown-linux-musl]
pre-build = []<|MERGE_RESOLUTION|>--- conflicted
+++ resolved
@@ -53,13 +53,8 @@
 path-slash = "0.2.1"
 velcro = "0.5.3"
 tap = "1.0.1"
-<<<<<<< HEAD
 tracing = { version = "0.1.37", optional = true }
-tracing-tracy = { version = "0.10.0", optional = true }
-=======
-tracing = "0.1.37"
 tracing-tracy = { version = "0.10.1", optional = true }
->>>>>>> a5d341e1
 tracing-subscriber = { version = "0.3.16", optional = true }
 rayon = "1.5.3"
 
