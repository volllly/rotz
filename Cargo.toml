[package]
name = "rotz"
version = "0.4.1"
edition = "2021"
authors = [ "Paul Volavsek <paul.volavsek@gmail.com>" ]
license = "MIT"
description = "Fully cross platform dotfile manager written in rust."
repository = "https://github.com/volllly/rotz"
readme = "./README.md"
documentation = "https://docs.rs/rotz/"
keywords = [ "dotfiles", "dotfile", "manager", "dotfile-manager", "cross-platform" ]
categories = [ "command-line-utilities" ]

[features]

default = [ "yaml" ]
yaml = [ "serde_yaml", "figment/yaml" ]
toml = [ "serde_toml", "figment/toml" ]
json = [ "figment/json" ]

[dependencies]
clap = { version = "3.2.11", features = [ "derive" ] }
serde_yaml = { version = "0.8.25", optional = true }
serde_toml = { package = "toml", version = "0.5.9", optional = true }
serde_json = "1.0.82"
figment = { version = "0.10.6", default-features = false, features = [ "env" ] }
directories = "4.0.1"
once_cell = "1.13.0"
derive_more = "0.99.17"
serde = { version = "1.0.139", features = [ "derive" ] }
crossterm = "0.24.0"
itertools = "0.10.3"
thiserror = "1.0.31"
somok = "1.5.0"
miette = { version = "5.1.1", features = [ "fancy" ] }
baker = "0.1.2"
<<<<<<< HEAD
indexmap = "1.9.1"
handlebars = "4.3.1"
=======
indexmap = "1.8.2"
handlebars = "4.3.2"
>>>>>>> fbb4c64c
handlebars_misc_helpers = { version = "0.12.1" }
shellwords = "1.1.0"

[target.'cfg(windows)'.dependencies]
junction = "0.2.0"

[dev-dependencies]
fake = { version = "2.5.0", features = [ "derive" ] }
rand = "0.8.5"
rstest = "0.15.0"
speculoos = "0.9.0"<|MERGE_RESOLUTION|>--- conflicted
+++ resolved
@@ -34,13 +34,8 @@
 somok = "1.5.0"
 miette = { version = "5.1.1", features = [ "fancy" ] }
 baker = "0.1.2"
-<<<<<<< HEAD
 indexmap = "1.9.1"
-handlebars = "4.3.1"
-=======
-indexmap = "1.8.2"
 handlebars = "4.3.2"
->>>>>>> fbb4c64c
 handlebars_misc_helpers = { version = "0.12.1" }
 shellwords = "1.1.0"
 
